import os
import sys
import numpy as np
import xml.parsers.expat
from cogue.crystal.atom import atomic_symbols
from cogue.crystal.cell import Cell
import StringIO

try:
    from lxml import etree
except ImportError:
    print "python-lxml is required."
    sys.exit(1)

def parse_poscar(lines):
    isvasp5 = False
    symbols = []

    for w in lines[0].split():
        if w.strip() in atomic_symbols:
            symbols.append(w)

    for w in lines[5].split():
        if not w.isdigit():
            isvasp5 = True
            break

    if isvasp5:
        symbols_vasp5 = []
        for w in lines[5].split():
            if w.strip() in atomic_symbols:
                symbols_vasp5.append(w)
        lines.pop(5)

    # Read lines in VASP 4 style
    scale = float(lines[1])
    lattice = np.zeros((3, 3), dtype=float)
    lattice[:, 0] = [float(x) for x in lines[2].split()]
    lattice[:, 1] = [float(x) for x in lines[3].split()]
    lattice[:, 2] = [float(x) for x in lines[4].split()]

    lattice *= scale
    num_atoms = np.array([int(x) for x in lines[5].split()])

    # Check if symbols in VASP 5 style is valid
    if isvasp5:
        if len(num_atoms) == len(symbols_vasp5):
            symbols = symbols_vasp5

    # Assume Direct
    if lines[6][0] in 'CcKk':
        print "Cartesian is not supported"
        raise

    points = np.zeros((3, num_atoms.sum()), dtype=float)
    for i in range(num_atoms.sum()):
        points[:, i] = [float(x) for x in lines[i + 7].split()]

    # Expand symbols
    symbols_expanded = []
    if len(symbols) == len(num_atoms):
        for i, n in enumerate(num_atoms):
            symbols_expanded += [symbols[i]] * n
    else:
        print "Chemical symbols are not found."
        raise
    
    return Cell(lattice=lattice,
                points=points,
                symbols=symbols_expanded)
    

def read_poscar(filename="POSCAR"):
    return parse_poscar(open(filename).readlines())

<<<<<<< HEAD
def write_poscar(cell, filename=None):
    if filename is None:
        w = StringIO.StringIO()
=======

def write_poscar(cell, filename=None, vasp4=False):
    if filename:
        w = open(filename, 'w')
>>>>>>> 895cde63
    else:
        w = open(filename, 'w')
    
    symbols = cell.get_symbols()
    symbols_compressed = []
    for s in symbols:
        if not s in symbols_compressed:
            symbols_compressed.append(s)

    for s in symbols_compressed:
        w.write(" %s" % s)
    w.write("\n")

    w.write("   1.0\n")

    for v in cell.get_lattice().T:
        w.write(" %22.16f%22.16f%22.16f\n" % tuple(v))

    if not vasp4:
        for s in symbols_compressed:
            w.write(" %s" % s)
        w.write("\n")
    
    for s in symbols_compressed:
        w.write(" %3d" % symbols.count(s))
    w.write("\n")

    w.write("Direct\n")

    points = cell.get_points().T
    for sc in symbols_compressed:
        for s, v in zip(symbols, points):
            if s == sc:
                v16 = v.round(decimals=16)
                for i in range(3):
                    if not v16[i] < 1:
                        v16[i] -= 1
                w.write(" %20.16f%20.16f%20.16f\n" % tuple(v16))
    
    if filename is None:
        poscar_string = w.getvalue()
        w.close()
        return poscar_string
    else:
        w.close()

def write_potcar(names, filename="POTCAR"):
    if 'COGUE_POTCAR_PATH' in os.environ:
        potcarpath = os.environ['COGUE_POTCAR_PATH']
    else:
        print "COGUE_POTCAR_PATH is not set correctly."
        return False
    
    w = open(filename, 'w')
    for i, s in enumerate(names):
        if i == 0 or not s == names[i - 1]:
            for line in open("%s/%s" % (potcarpath, s)):
                w.write(line)
    w.close()

def get_enmax_from_potcar(names):
    if 'COGUE_POTCAR_PATH' in os.environ:
        potcarpath = os.environ['COGUE_POTCAR_PATH']
    else:
        print "COGUE_POTCAR_PATH is not set correctly."
        return False
    
    enmax = []
    for i, s in enumerate(names):
        if i == 0 or not s == names[i - 1]:
            for line in open("%s/%s" % (potcarpath, s)):
                if 'ENMAX' in line:
                    enmax.append(float(line[11:20]))
    return enmax

class Incar:
    def __init__(self,
                 addgrid=None,
                 aggac=None,
                 algo=None,
                 ediff=None,
                 ediffg=None,
                 encut=None,
                 gga=None,
                 ialgo=None,
                 ibrion=None,
                 isif=None,
                 ismear=None,
                 ispin=None,
                 ivdw=None,
                 lcharg=None,
                 lepsilon=None,
                 lreal=None,
                 luse_vdw=None,
                 lwave=None,
                 magmom=None,
                 nbands=None,
                 nelm=None,
                 nelmin=None,
                 npar=None,
                 nsw=None,
                 prec=None,
                 pstress=None,
                 sigma=None):

        self._tagnames = {
            'addgrid' : "ADDGRID",
            'aggac'   : "AGGAC",
            'algo'    : "ALGO",
            'ediff'   : "EDIFF",
            'ediffg'  : "EDIFFG",
            'encut'   : "ENCUT",
            'gga'     : "GGA",
            'ialgo'   : "IALGO",
            'ibrion'  : "IBRION",
            'isif'    : "ISIF",
            'ismear'  : "ISMEAR",
            'ispin'   : "ISPIN",
            'ivdw'    : "IVDW",
            'lcharg'  : "LCHARG",
            'lepsilon': "LEPSILON",
            'lreal'   : "LREAL",
            'luse_vdw': "LUSE_VDW",
            'lwave'   : "LWAVE",
            'magmom'  : "MAGMOM",
            'nbands'  : "NBANDS",
            'nelm'    : "NELM",
            'nelmin'  : "NELMIN",
            'npar'    : "NPAR",
            'nsw'     : "NSW",
            'prec'    : "PREC",
            'pstress' : "PSTRESS",
            'sigma'   : "SIGMA"}

        self._tagvals = {
            'addgrid' : addgrid,
            'aggac'   : aggac,
            'algo'    : algo,
            'ediff'   : ediff, 
            'ediffg'  : ediffg,
            'encut'   : encut,
            'gga'     : gga,
            'ialgo'   : ialgo,
            'ibrion'  : ibrion,
            'isif'    : isif,
            'ismear'  : ismear,
            'ispin'   : ispin,
            'ivdw'    : ivdw,
            'lcharg'  : lcharg,
            'lepsilon': lepsilon,
            'lreal'   : lreal,
            'luse_vdw': luse_vdw,
            'lwave'   : lwave,
            'magmom'  : magmom,
            'nbands'  : nbands,
            'nelm'    : nelm,
            'nelmin'  : nelmin,
            'npar'    : npar,
            'nsw'     : nsw,
            'prec'    : prec,
            'pstress' : pstress,
            'sigma'   : sigma}

        self._tagorder = ['prec',
                          'gga',
                          'ivdw',
                          'luse_vdw',
                          'aggac',
                          'ibrion',
                          'nsw',
                          'algo',
                          'nelm',
                          'nelmin',
                          'isif',
                          'encut',
                          'ediff',
                          'ediffg',
                          'ispin',
                          'magmom',
                          'ismear',
                          'sigma',
                          'nbands',
                          'pstress',
                          'ialgo',
                          'lreal',
                          'addgrid',
                          'lwave',
                          'lcharg',
                          'lepsilon',
                          'npar']

    def clear(self):
        for k in self._tagvals.keys():
            self._tagvals[k] = None

    def set_tag(self, k, v):
        if k in self._tagvals:
            self._tagvals[k] = v
        else:
            print "Key %s is not available."

    def set_addgrid(self, x):
        self._tagvals['addgrid'] = x

    def get_addgrid(self):
        return self._tagvals['addgrid']

    def set_aggac(self, x):
        self._tagvals['aggac'] = x

    def get_aggac(self):
        return self._tagvals['aggac']

    def set_algo(self, x):
        self._tagvals['algo'] = x

    def get_algo(self):
        return self._tagvals['algo']

    def set_ediff(self, x):
        self._tagvals['ediff'] = x

    def get_ediff(self):
        return self._tagvals['ediff']

    def set_ediffg(self, x):
        self._tagvals['ediffg'] = x

    def get_ediffg(self):
        return self._tagvals['ediffg']

    def set_encut(self, x):
        self._tagvals['encut'] = x

    def get_encut(self):
        return self._tagvals['encut']

    def set_gga(self, x):
        self._tagvals['gga'] = x

    def get_gga(self):
        return self._tagvals['gga']

    def set_ialgo(self, x):
        self._tagvals['ialgo'] = x

    def get_ialgo(self):
        return self._tagvals['ialgo']

    def set_ibrion(self, x):
        self._tagvals['ibrion'] = x

    def get_ibrion(self):
        return self._tagvals['ibrion']

    def set_isif(self, x):
        self._tagvals['isif'] = x

    def get_isif(self):
        return self._tagvals['isif']

    def set_ismear(self, x):
        self._tagvals['ismear'] = x

    def get_ismear(self):
        return self._tagvals['ismear']

    def set_ispin(self, x):
        self._tagvals['ispin'] = x

    def get_ispin(self):
        return self._tagvals['ispin']

    def set_ivdw(self, x):
        self._tagvals['ivdw'] = x

    def get_ivdw(self):
        return self._tagvals['ivdw']

    def set_lcharg(self, x):
        self._tagvals['lcharg'] = x

    def get_lcharg(self):
        return self._tagvals['lcharg']

    def set_lepsilon(self, x):
        self._tagvals['lepsilon'] = x

    def get_lepsilon(self):
        return self._tagvals['lepsilon']

    def set_lreal(self, x):
        self._tagvals['lreal'] = x

    def get_lreal(self):
        return self._tagvals['lreal']

    def set_luse_vdw(self, x):
        self._tagvals['luse_vdw'] = x

    def get_luse_vdw(self):
        return self._tagvals['luse_vdw']

    def set_lwave(self, x):
        self._tagvals['lwave'] = x

    def get_lwave(self):
        return self._tagvals['lwave']

    def set_magmom(self, x):
        self._tagvals['magmom'] = x

    def get_magmom(self):
        return self._tagvals['magmom']

    def set_nbands(self, x):
        self._tagvals['nbands'] = x

    def get_nbands(self):
        return self._tagvals['nbands']

    def set_nelm(self, x):
        self._tagvals['nelm'] = x

    def get_nelm(self):
        return self._tagvals['nelm']

    def set_nelmin(self, x):
        self._tagvals['nelmin'] = x

    def get_nelmin(self):
        return self._tagvals['nelmin']

    def set_npar(self, x):
        self._tagvals['npar'] = x

    def get_npar(self):
        return self._tagvals['npar']

    def set_nsw(self, x):
        self._tagvals['nsw'] = x

    def get_nsw(self):
        return self._tagvals['nsw']

    def set_prec(self, x):
        self._tagvals['prec'] = x

    def get_prec(self):
        return self._tagvals['prec']

    def set_pstress(self, x):
        self._tagvals['pstress'] = x

    def get_pstress(self):
        return self._tagvals['pstress']

    def set_sigma(self, x):
        self._tagvals['sigma'] = x

    def get_sigma(self):
        return self._tagvals['sigma']

    def set_electronic_structure(self):
        tags = self._tagvals
        tags['prec']    = "Accurate"
        tags['ibrion']  = -1
        tags['nelmin']  = 5
        tags['encut']   = 500
        tags['ediff']   = 1.0e-08
        tags['ismear']  = 0
        tags['sigma']   = 0.01
        tags['ialgo']   = 38
        tags['lreal']   = False
        tags['addgrid'] = True
        tags['lwave']   = False
        tags['lcharg']  = False

    def set_structure_optimization(self):
        tags = self._tagvals
        tags['prec']    = "Accurate"
        tags['ibrion']  = 2
        tags['nsw']     = 10
        tags['nelmin']  = 5
        tags['isif']    = 3
        tags['encut']   = 500
        tags['ediff']   = 1.0e-08
        tags['ediffg']  = -1.0e-08
        tags['ismear']  = 0
        tags['sigma']   = 0.01
        tags['ialgo']   = 38
        tags['lreal']   = False
        tags['addgrid'] = True
        tags['lwave']   = False
        tags['lcharg']  = False

    def copy(self):
        incar = Incar()
        for k, v in self._tagvals.iteritems():
            incar.set_tag(k, v)
        return incar

    def write(self, filename="INCAR"):
        names = self._tagnames

        w = open(filename, 'w')
        for k in self._tagorder:
            v = self._tagvals[k]
            if isinstance(v, bool):
                if v:
                    w.write("%10s = .TRUE.\n" % (names[k]))
                else:
                    w.write("%10s = .FALSE.\n" % (names[k]))
            elif isinstance(v, int):
                w.write("%10s = %d\n" % (names[k], v))
            elif isinstance(v, float):
                if v < 1:
                    w.write("%10s = %e\n" % (names[k], v))
                else:
                    w.write("%10s = %f\n" % (names[k], v))
            elif isinstance(v, str):
                w.write("%10s = %s\n" % (names[k], v))

        w.close()

def write_kpoints(filename="KPOINTS",
                  mesh=None,
                  shift=None,
                  gamma=False,
                  length=None):

    w = open(filename, 'w')
    if length:
        w.write("Automatic mesh\n")
        w.write("0\n")
        w.write("Auto\n")
        w.write("%4d\n" % length)
    elif not mesh == None:
        w.write("Automatic mesh\n")
        w.write("0\n")
        if gamma:
            w.write("Gamma\n")
        else:
            w.write("Monkhorst-pack\n")
        w.write(" %5d %5d %5d\n" % tuple(mesh))
        if shift == None:
            w.write("     0.    0.    0.\n")
        else:
            w.write(" %5.3f %5.3f %5.3f\n" % tuple(shift))
        
    w.close()

class Outcar:
    def __init__(self, filename="OUTCAR"):
        self._filename = filename
        self._elastic_constants = None

    def get_elastic_constants(self):
        return self._elastic_constants

    def parse_elastic_constants(self):
        outcar = open(self._filename)
        hooked = False
        for line in outcar:
            if line.strip() == 'TOTAL ELASTIC MODULI (kBar)':
                hooked = True
                break

        if hooked:
            outcar.next()
            outcar.next()
            ec = []
            for i in range(6):
                pos = 8
                line = outcar.next()
                for j in range(6):
                    ec.append(float(line[pos:(pos+12)]))
                    pos += 12
    
            self._elastic_constants = np.reshape(ec, (6, 6))
            return True
        else:
            return False

 
class Vasprunxml:
    def __init__(self, filename="vasprun.xml"):
        self._filename = filename
        self._forces = None
        self._stress = None
        self._lattice = None
        self._points = None
        self._energies = None
        self._eigenvalues_spin1 = None
        self._eigenvalues_spin2 = None
        self._occupancies_spin1 = None
        self._occupancies_spin2 = None
        self._kpoints = None
        self._kpoint_weights = None
        self._born_charges = None
        self._epsilon = None

    def get_forces(self):
        return self._forces

    def get_stress(self):
        return self._stress

    def get_lattice(self):
        return self._lattice

    def get_points(self):
        return self._points

    def get_energies(self):
        return self._energies

    def get_eigenvalues(self):
        # Degeneracy of electrons
        # Spin components 1 and 2 are stored in tuple as
        # (spin1, spin2) or (spin1,) if no spin polarized.
        if self._eigenvalues_spin2 == None:
            return (self._eigenvalues_spin1,)
        else:
            return (self._eigenvalues_spin1, self._eigenvalues_spin2)

    def get_occupancies(self):
        # Degeneracy of electrons
        # Spin components 1 and 2 are stored in tuple as
        # (spin1, spin2) or (spin1,) if no spin polarized.
        if self._occupancies_spin2 == None:
            return (self._occupancies_spin1,)
        else:
            return (self._occupancies_spin1, self._occupancies_spin2)

    def get_kpoints(self):
        return self._kpoints, self._kpoint_weights

    def get_born_charges(self):
        return self._born_charges

    def get_epsilon(self):
        return self._epsilon


    def parse_calculation(self):
        forces = []
        stress = []
        lattice = []
        points = []
        energies = []
        born_charges = []
        epsilon = []

        xml = etree.iterparse(self._filename, tag='calculation')
        try:
            for event, element in xml:
    
                for varray in element.xpath('./varray'):
                    self._parse_forces_and_stress(varray, forces, stress)
        
                for varray in element.xpath('./structure/varray'):
                    self._parse_points(varray, points)
                    
                for varray in element.xpath('./structure/crystal/varray'):
                    self._parse_lattice(varray, lattice)
    
                for energy in element.xpath('./energy'):
                    self._parse_energies(energy, energies)

                for array in element.xpath('./array'):
                    if array.attrib['name'] == 'born_charges':
                        self._parse_born_charges(array, born_charges)

                for varray in element.xpath('./varray'):
                    if varray.attrib['name'] == 'epsilon':
                        self._parse_vectors(varray, epsilon)

            self._forces = np.array(forces)
            self._stress = np.array(stress)
            self._lattice = np.array(lattice)
            self._points = np.array(points)
            self._energies = np.array(energies)
            if born_charges:
                self._born_charges = np.array(born_charges)
            if epsilon:
                self._epsilon = np.array(epsilon)

            return True

        except:
            return False

    def parse_eigenvalues(self):
        xml = etree.iterparse(self._filename, tag='eigenvalues')
        spin1 = []
        spin2 = []
        occ1 = []
        occ2 = []
        try:
            for event, element in xml:
                for array in element.xpath('./array/set/set'):

                    if array.attrib['comment'] == 'spin 1':
                        self._parse_eigenvalues_spin(array, spin1, occ1)

                    if array.attrib['comment'] == 'spin 2':
                        self._parse_eigenvalues_spin(array, spin2, occ2)

            if spin1:
                self._eigenvalues_spin1 = np.array(spin1)
                self._occupancies_spin1 = np.array(occ1)
            if spin2:
                self._eigenvalues_spin2 = np.array(spin2)
                self._occupancies_spin2 = np.array(occ2)

            return self._parse_kpoints()
        
        except:
            return False

    def _parse_kpoints(self):
        xml = etree.iterparse(self._filename, tag='kpoints')
        try:
            for event, element in xml:
                kpoints = []
                weights = []
                for varray in element.xpath('./varray'):
                    if varray.attrib['name'] == 'kpointlist':
                        for v in varray.xpath('./v'):
                            kpoints.append(
                                [float(x) for x in v.text.split()])

                    if varray.attrib['name'] == 'weights':
                        for v in varray.xpath('./v'):
                            weights.append(float(v.text))

            self._kpoints = np.array(kpoints)
            self._kpoint_weights = np.array(weights)
            return True

        except:
            return False

    def _parse_eigenvalues_spin(self, array, eigenvals, occupancies):
        for kset in array.xpath('./set'):
            eigs = []
            occs = []
            for r in kset.xpath('./r'):
                vals = r.text.split()
                eigs.append(float(vals[0]))
                occs.append(float(vals[1]))
            eigenvals.append(eigs)
            occupancies.append(occs)

    def _parse_forces_and_stress(self, varray, forces, stress):
        # force
        if varray.attrib['name'] == 'forces':
            forces_geomopt = []
            for v in varray.xpath('./v'):
                forces_geomopt.append(
                    [float(x) for x in v.text.strip().split()])
            forces.append(forces_geomopt)

        # stress
        if varray.attrib['name'] == 'stress':
            stress_geomopt = []
            for v in varray.xpath('./v'):
                stress_geomopt.append(
                    [float(x) for x in v.text.strip().split()])
            stress.append(stress_geomopt)
        
    def _parse_points(self, varray, points):
        # points
        if varray.attrib['name'] == 'positions':
            points_geomopt = []
            for v in varray.xpath('./v'):
                points_geomopt.append(
                    [float(x) for x in v.text.strip().split()])
            points.append(np.transpose(points_geomopt))

    def _parse_lattice(self, varray, lattice):
        if varray.attrib['name'] == 'basis':
            lattice_geomopt = []
            for v in varray.xpath('./v'):
                lattice_geomopt.append(
                    np.transpose(
                        [float(x) for x in v.text.strip().split()]))
            lattice.append(np.transpose(lattice_geomopt))

    def _parse_energies(self, energy, energies):
        energies_geomopt = []
        for v in energy.xpath('./i'):
            energies_geomopt.append(
                [float(x) for x in v.text.strip().split()])
        energies.append(energies_geomopt)

    def _parse_born_charges(self, array, born_charges):
        for ion_set in array.xpath('./set'):
            tensor = []
            for v in ion_set.xpath('./v'):
                tensor.append([float(x) for x in v.text.strip().split()])
            born_charges.append(tensor)

    def _parse_vectors(self, varray, vectors):
        for v in varray.xpath('./v'):
            vectors.append([float(x) for x in v.text.strip().split()])

class VasprunxmlExpat:
    def __init__(self, filename):
        self._filename = filename
        
        self._is_forces = False
        self._is_stress = False
        self._is_positions = False
        self._is_symbols = False
        self._is_basis = False
        self._is_energy = False

        self._is_v = False
        self._is_i = False
        self._is_rc = False
        self._is_c = False

        self._is_scstep = False
        self._is_structure = False

        self._all_forces = []
        self._all_stress = []
        self._all_points = []
        self._all_lattice = []
        self._symbols = []
        self._all_energies = []
        self._forces = None
        self._stress = None
        self._points = None        
        self._lattice = None
        self._energies = None

        self._p = xml.parsers.expat.ParserCreate()
        self._p.buffer_text = True
        self._p.StartElementHandler = self._start_element
        self._p.EndElementHandler = self._end_element
        self._p.CharacterDataHandler = self._char_data
    
    def parse(self):
        try:
            self._p.ParseFile(open(self._filename))
        except:
            return False
        else:
            return True

    def get_forces(self):
        return np.array(self._all_forces)

    def get_stress(self):
        return np.array(self._all_stress)

    def get_points(self):
        return np.array(self._all_points)

    def get_lattice(self):
        return np.array(self._all_lattice)
    
    def get_symbols(self):
        return self._symbols

    def get_cells(self):
        cells = []
        if len(self._all_points) == len(self._all_lattice):
            for p, l in zip(self._all_points, self._all_lattice):
                cells.append(Cell(lattice=l,
                                  points=p,
                                  symbols=self._symbols))
        return cells

    def get_energies(self):
        return np.array(self._all_energies)

    def _start_element(self, name, attrs):
        # Used not to collect energies in <scstep>
        if name == 'scstep': 
            self._is_scstep = True

        # Used not to collect basis and positions in
        # <structure name="initialpos" >
        # <structure name="finalpos" >
        if name == 'structure': 
            if 'name' in attrs.keys():
                self._is_structure = True

        if (self._is_forces or 
            self._is_stress or 
            self._is_positions or 
            self._is_basis):
            if name == 'v':
                self._is_v = True

        if name == 'varray':
            if 'name' in attrs.keys():
                if attrs['name'] == 'forces':
                    self._is_forces = True
                    self._forces = []
    
                if attrs['name'] == 'stress':
                    self._is_stress = True
                    self._stress = []
    
                if not self._is_structure:
                    if attrs['name'] == 'positions':
                        self._is_positions = True
                        self._points = []
        
                    if attrs['name'] == 'basis':
                        self._is_basis = True
                        self._lattice = []

        if self._is_energy and name == 'i':
            self._is_i = True

        if name == 'energy' and (not self._is_scstep):
            self._is_energy = True
            self._energies = []

        if self._is_symbols and name == 'rc':
            self._is_rc = True

        if self._is_symbols and self._is_rc and name == 'c':
            self._is_c = True
            
        if name == 'array':
            if 'name' in attrs.keys():
                if attrs['name'] == 'atoms':
                    self._is_symbols = True
            
                
    def _end_element(self, name):
        if name == 'scstep':
            self._is_scstep = False

        if name == 'structure' and self._is_structure:
            self._is_structure = False
        
        if name == 'varray':
            if self._is_forces:
                self._is_forces = False
                self._all_forces.append(self._forces)

            if self._is_stress:
                self._is_stress = False
                self._all_stress.append(self._stress)

            if self._is_positions:
                self._is_positions = False
                self._all_points.append(np.transpose(self._points))

            if self._is_basis:
                self._is_basis = False
                self._all_lattice.append(np.transpose(self._lattice))

        if name == 'array':
            if self._is_symbols:
                self._is_symbols = False
                

        if name == 'energy' and (not self._is_scstep):
            self._is_energy = False
            self._all_energies.append(self._energies)

        if name == 'v':
            self._is_v = False

        if name == 'i':
            self._is_i = False

        if name == 'rc':
            self._is_rc = False
            if self._is_symbols:
                self._symbols.pop(-1)

        if name == 'c':
            self._is_c = False
    
    def _char_data(self, data):
        if self._is_v:
            if self._is_forces:
                self._forces.append(
                    [float(x) for x in data.split()])

            if self._is_stress:
                self._stress.append(
                    [float(x) for x in data.split()])

            if self._is_positions:
                self._points.append(
                    [float(x) for x in data.split()])

            if self._is_basis:
                self._lattice.append(
                    [float(x) for x in data.split()])

        if self._is_i:
            if self._is_energy:
                self._energies.append(float(data.strip()))

        if self._is_c:
            if self._is_symbols:
                self._symbols.append(str(data.strip()))





if __name__ == '__main__':
    vxml = VasprunxmlExpat(sys.argv[1])
    vxml.parse()
    
    print "VasprunxmlExpat"
    print "Forces:"
    print vxml.get_forces()
    print "Stress:"
    print vxml.get_stress()
    print "Atomic points:"
    print vxml.get_points()
    print "Lattice:"
    print vxml.get_lattice()
    print "Energy:"
    print vxml.get_energies()

    print "Vasprunxml"
    vxml = Vasprunxml(sys.argv[1])
    vxml.parse_calculation()
    vxml.parse_eigenvalues()
    print "Forces:"
    print vxml.get_forces()
    print "Stress:"
    print vxml.get_stress()
    print "Lattice:"
    print vxml.get_lattice()
    print "Atomic points:"
    print vxml.get_points()
    print "Energy:"
    print vxml.get_energies()
    print "Eigenvalues:"
    print vxml.get_eigenvalues()
    print "Kpoints:"
    print vxml.get_kpoints()
    print "Occupancies:"
    print vxml.get_occupancies()
    print "Born charges"
    print vxml.get_born_charges()
    print "Epsilon"
    print vxml.get_epsilon()<|MERGE_RESOLUTION|>--- conflicted
+++ resolved
@@ -73,16 +73,9 @@
 def read_poscar(filename="POSCAR"):
     return parse_poscar(open(filename).readlines())
 
-<<<<<<< HEAD
-def write_poscar(cell, filename=None):
+def write_poscar(cell, filename=None, vasp4=False):
     if filename is None:
         w = StringIO.StringIO()
-=======
-
-def write_poscar(cell, filename=None, vasp4=False):
-    if filename:
-        w = open(filename, 'w')
->>>>>>> 895cde63
     else:
         w = open(filename, 'w')
     
